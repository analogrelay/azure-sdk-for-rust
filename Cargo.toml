[package]
name           = "azure_sdk_for_rust"
version        = "0.6.1"
description    = "Rust wrappers around Microsoft Azure REST APIs"
readme         = "README.md"
authors        = ["Francesco Cogno <francesco.cogno@outlook.com>", "Dong Liu <doliu@microsoft.com>"]
license        = "Apache-2.0"
repository     = "https://github.com/MindFlavor/AzureSDKForRust"
documentation  = "http://mindflavor.github.io/AzureSDKForRust/azure_sdk_for_rust/index.html"
homepage       = "https://github.com/MindFlavor/AzureSDKForRust"

keywords       = ["sdk", "azure", "rest", "iot", "cloud"]
categories     = ["api-bindings"]

[dependencies]
<<<<<<< HEAD
RustyXML       = "0.1.1"
base64         = "0.7.0"
chrono         = "0.4.0"
env_logger     = "0.4.3"
futures        = "0.1.17"
hyper          = "0.11.6"
hyper-tls      = "0.1.2"
log            = "0.3.8"
mime           = "0.3.5"
native-tls     = "0.1.4"
quick-error    = "1.2.1"
ring           = "0.12.1"
serde          = "1.0.19"
serde_derive   = "1.0.19"
serde_json     = "1.0.6"
time           = "0.1.38"
tokio-core     = "0.1.10"
url            = "1.6.0"
uuid           = "0.5.1"
=======
RustyXML     = "0.1.1"
base64       = "0.9.1"
chrono       = "0.4.2"
env_logger   = "0.5.10"
futures      = "0.1.21"
hyper        = "0.11.26"
hyper-tls    = "0.1.3"
log          = "0.4.1"
mime         = "0.3.7"
native-tls   = "0.1.5"
quick-error  = "1.2.1"
rust-crypto  = "0.2.36"
serde        = "1.0.54"
serde_derive = "1.0.54"
serde_json   = "1.0.17"
time         = "0.1.40"
tokio-core   = "0.1.17"
url          = "1.7.0"
uuid         = "0.6.3"
>>>>>>> 1fe3c9aa

[features]
test_e2e       = []<|MERGE_RESOLUTION|>--- conflicted
+++ resolved
@@ -13,27 +13,7 @@
 categories     = ["api-bindings"]
 
 [dependencies]
-<<<<<<< HEAD
-RustyXML       = "0.1.1"
-base64         = "0.7.0"
-chrono         = "0.4.0"
-env_logger     = "0.4.3"
-futures        = "0.1.17"
-hyper          = "0.11.6"
-hyper-tls      = "0.1.2"
-log            = "0.3.8"
-mime           = "0.3.5"
-native-tls     = "0.1.4"
-quick-error    = "1.2.1"
-ring           = "0.12.1"
-serde          = "1.0.19"
-serde_derive   = "1.0.19"
-serde_json     = "1.0.6"
-time           = "0.1.38"
-tokio-core     = "0.1.10"
-url            = "1.6.0"
-uuid           = "0.5.1"
-=======
+ring         = "0.12.1"
 RustyXML     = "0.1.1"
 base64       = "0.9.1"
 chrono       = "0.4.2"
@@ -53,7 +33,6 @@
 tokio-core   = "0.1.17"
 url          = "1.7.0"
 uuid         = "0.6.3"
->>>>>>> 1fe3c9aa
 
 [features]
 test_e2e       = []